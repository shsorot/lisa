--- conflicted
+++ resolved
@@ -30,15 +30,9 @@
         <Priority>1</Priority>
     </test>
     <test>
-<<<<<<< HEAD
         <testName>VERIFY-XDP-MULTIPLE-NICS</testName>
         <testScript>VERIFY-XDP-MULTIPLE-NICS.ps1</testScript>
         <setupType>TwoVM3NIC</setupType>
-=======
-        <testName>VERIFY-XDP-LOAD-UNLOAD</testName>
-        <testScript>VERIFY-XDP-LOAD-UNLOAD.ps1</testScript>
-        <setupType>TwoVM2NIC</setupType>
->>>>>>> 6c5328c4
         <OverrideVMSize>Standard_DS4_v2</OverrideVMSize>
         <AdditionalHWConfig>
             <Networking>SRIOV</Networking>
@@ -50,4 +44,19 @@
         <Tags>xdp,network,hv_netvsc,sriov</Tags>
         <Priority>1</Priority>
     </test>
-</TestCases>
+    <test>
+        <testName>VERIFY-XDP-LOAD-UNLOAD</testName>
+        <testScript>VERIFY-XDP-LOAD-UNLOAD.ps1</testScript>
+        <setupType>TwoVM2NIC</setupType>
+        <OverrideVMSize>Standard_DS4_v2</OverrideVMSize>
+        <AdditionalHWConfig>
+            <Networking>SRIOV</Networking>
+        </AdditionalHWConfig>
+        <files>.\Testscripts\Linux\utils.sh,.\Testscripts\Linux\XDPDumpSetup.sh</files>
+        <Platform>Azure</Platform>
+        <Category>Functional</Category>
+        <Area>XDP</Area>
+        <Tags>xdp,network,hv_netvsc,sriov</Tags>
+        <Priority>1</Priority>
+    </test>
+</TestCases>